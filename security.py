"""
Security module for WildID
Handles session management and basic security features
"""

import hashlib
import json
from datetime import timedelta
from flask import request, session
import logging

logger = logging.getLogger(__name__)

class SecurityManager:
    def __init__(self, app=None):
        self.app = app
        
        if app:
            self.init_app(app)
    
    def init_app(self, app):
        """Initialize the security manager with Flask app"""
        self.app = app
        
        # Set up session configuration
        app.config['SESSION_TYPE'] = 'filesystem'
        app.config['PERMANENT_SESSION_LIFETIME'] = timedelta(days=30)
        app.config['SECRET_KEY'] = app.config.get('SECRET_KEY', 'dev-secret-key-change-in-production')
        
        # Generate a unique browser fingerprint
        @app.before_request
        def generate_browser_fingerprint():
            if 'browser_fingerprint' not in session:
                session['browser_fingerprint'] = self._generate_browser_fingerprint()
                session.permanent = True
    
    def _generate_browser_fingerprint(self):
        """Generate a unique browser fingerprint based on request headers"""
        fingerprint_data = {
            'user_agent': request.headers.get('User-Agent', ''),
            'accept_language': request.headers.get('Accept-Language', ''),
            'accept_encoding': request.headers.get('Accept-Encoding', ''),
        }
        
        # Create a hash of the fingerprint data
        fingerprint_string = json.dumps(fingerprint_data, sort_keys=True)
        return hashlib.sha256(fingerprint_string.encode()).hexdigest()[:16]
    
    def _get_client_ip(self):
        """Get client IP address, considering proxy headers"""
<<<<<<< HEAD
        # Check for forwarded headers (proxies, load balancers, etc.)
        forwarded_for = request.headers.get('X-Forwarded-For')
        if forwarded_for:
            return forwarded_for.split(',')[0].strip()
        
        real_ip = request.headers.get('X-Real-IP')
        if real_ip:
            return real_ip
        
        # Fallback to remote address
        return request.remote_addr
=======
        # Only trust proxy headers if explicitly enabled
        trust_proxy = False
        if self.app is not None:
            trust_proxy = bool(self.app.config.get('TRUST_PROXY_HEADERS', False))

        if trust_proxy:
            # Check for forwarded headers (proxies, load balancers, etc.)
            forwarded_for = request.headers.get('X-Forwarded-For')
            if forwarded_for:
                return forwarded_for.split(',')[0].strip()

            real_ip = request.headers.get('X-Real-IP')
            if real_ip:
                return real_ip

        # Fallback to remote address when not trusting proxy headers or unavailable
        return request.remote_addr
    
    def _get_rate_limit_key(self):
        """Generate rate limiting key combining IP and browser fingerprint"""
        ip = self._get_client_ip()
        browser_fp = session.get('browser_fingerprint', 'unknown')
        return f"{ip}:{browser_fp}"
    
    def check_rate_limit(self):
        """Check if client has exceeded rate limit"""
        key = self._get_rate_limit_key()
        current_time = time.time()
        
        # Clean old entries
        self._cleanup_old_entries()
        
        # Get current request count
        if key not in self.request_counts:
            self.request_counts[key] = []
        
        # Remove old requests outside the window
        window_start = current_time - self.rate_limit_window
        self.request_counts[key] = [
            req_time for req_time in self.request_counts[key] 
            if req_time > window_start
        ]
        
        # Check if limit exceeded
        request_count = len(self.request_counts[key])
        return request_count >= self.max_requests_per_window
    
    def record_request(self):
        """Record a new request for rate limiting"""
        key = self._get_rate_limit_key()
        current_time = time.time()
        
        if key not in self.request_counts:
            self.request_counts[key] = []
        
        self.request_counts[key].append(current_time)
    
    def is_browser_trusted(self):
        """Check if the current browser is trusted"""
        browser_fp = session.get('browser_fingerprint')
        if not browser_fp:
            return False
        
        if browser_fp in self.trusted_browsers:
            trust_time = self.trusted_browsers[browser_fp]
            if time.time() - trust_time < self.browser_trust_duration:
                return True
        
        return False
    
    def trust_browser(self):
        """Mark the current browser as trusted"""
        browser_fp = session.get('browser_fingerprint')
        if browser_fp:
            self.trusted_browsers[browser_fp] = time.time()
            logger.info(f"Browser trusted: {browser_fp}")
    
    def generate_captcha(self):
        """Generate a new CAPTCHA challenge"""
        # Simple math CAPTCHA for demo purposes
        # In production, use reCAPTCHA or similar service
        num1 = random.randint(1, 10)
        num2 = random.randint(1, 10)
        operation = random.choice(['+', '-', '*'])
        
        if operation == '+':
            answer = num1 + num2
            question = f"{num1} + {num2}"
        elif operation == '-':
            # Ensure positive result
            if num1 < num2:
                num1, num2 = num2, num1
            answer = num1 - num2
            question = f"{num1} - {num2}"
        else:  # *
            answer = num1 * num2
            question = f"{num1} × {num2}"
        
        # Store CAPTCHA data
        captcha_id = ''.join(random.choices(string.ascii_letters + string.digits, k=16))
        self.captcha_sessions[captcha_id] = {
            'answer': answer,
            'timestamp': time.time(),
            'browser_fp': session.get('browser_fingerprint')
        }
        
        return {
            'captcha_id': captcha_id,
            'question': question,
            'timeout': self.captcha_timeout
        }
    
    def verify_captcha(self, captcha_id, user_answer):
        """Verify CAPTCHA answer"""
        if captcha_id not in self.captcha_sessions:
            return False
        
        captcha_data = self.captcha_sessions[captcha_id]
        current_time = time.time()
        
        # Check timeout
        if current_time - captcha_data['timestamp'] > self.captcha_timeout:
            del self.captcha_sessions[captcha_id]
            return False
        
        # Check browser fingerprint
        if captcha_data['browser_fp'] != session.get('browser_fingerprint'):
            del self.captcha_sessions[captcha_id]
            return False
        
        # Check answer
        try:
            correct_answer = int(captcha_data['answer'])
            user_answer_int = int(user_answer)
            
            if correct_answer == user_answer_int:
                # CAPTCHA passed, trust browser and clean up
                self.trust_browser()
                del self.captcha_sessions[captcha_id]
                return True
            else:
                del self.captcha_sessions[captcha_id]
                return False
        except ValueError:
            del self.captcha_sessions[captcha_id]
            return False
    
    def _cleanup_old_entries(self):
        """Clean up old rate limiting and CAPTCHA entries"""
        current_time = time.time()
        
        # Clean up rate limiting entries
        for key in list(self.request_counts.keys()):
            window_start = current_time - self.rate_limit_window
            self.request_counts[key] = [
                req_time for req_time in self.request_counts[key] 
                if req_time > window_start
            ]
            if not self.request_counts[key]:
                del self.request_counts[key]
        
        # Clean up expired CAPTCHA sessions
        for captcha_id in list(self.captcha_sessions.keys()):
            captcha_data = self.captcha_sessions[captcha_id]
            if current_time - captcha_data['timestamp'] > self.captcha_timeout:
                del self.captcha_sessions[captcha_id]
        
        # Clean up expired trusted browsers
        for browser_fp in list(self.trusted_browsers.keys()):
            if current_time - self.trusted_browsers[browser_fp] > self.browser_trust_duration:
                del self.trusted_browsers[browser_fp]
    
    def get_security_status(self):
        """Get current security status for the client"""
        return {
            'is_trusted': self.is_browser_trusted(),
            'rate_limited': self.check_rate_limit(),
            'browser_fingerprint': session.get('browser_fingerprint', ''),
            'request_count': len(self.request_counts.get(self._get_rate_limit_key(), []))
        }
>>>>>>> 29d5a84e
<|MERGE_RESOLUTION|>--- conflicted
+++ resolved
@@ -48,19 +48,6 @@
     
     def _get_client_ip(self):
         """Get client IP address, considering proxy headers"""
-<<<<<<< HEAD
-        # Check for forwarded headers (proxies, load balancers, etc.)
-        forwarded_for = request.headers.get('X-Forwarded-For')
-        if forwarded_for:
-            return forwarded_for.split(',')[0].strip()
-        
-        real_ip = request.headers.get('X-Real-IP')
-        if real_ip:
-            return real_ip
-        
-        # Fallback to remote address
-        return request.remote_addr
-=======
         # Only trust proxy headers if explicitly enabled
         trust_proxy = False
         if self.app is not None:
@@ -77,168 +64,4 @@
                 return real_ip
 
         # Fallback to remote address when not trusting proxy headers or unavailable
-        return request.remote_addr
-    
-    def _get_rate_limit_key(self):
-        """Generate rate limiting key combining IP and browser fingerprint"""
-        ip = self._get_client_ip()
-        browser_fp = session.get('browser_fingerprint', 'unknown')
-        return f"{ip}:{browser_fp}"
-    
-    def check_rate_limit(self):
-        """Check if client has exceeded rate limit"""
-        key = self._get_rate_limit_key()
-        current_time = time.time()
-        
-        # Clean old entries
-        self._cleanup_old_entries()
-        
-        # Get current request count
-        if key not in self.request_counts:
-            self.request_counts[key] = []
-        
-        # Remove old requests outside the window
-        window_start = current_time - self.rate_limit_window
-        self.request_counts[key] = [
-            req_time for req_time in self.request_counts[key] 
-            if req_time > window_start
-        ]
-        
-        # Check if limit exceeded
-        request_count = len(self.request_counts[key])
-        return request_count >= self.max_requests_per_window
-    
-    def record_request(self):
-        """Record a new request for rate limiting"""
-        key = self._get_rate_limit_key()
-        current_time = time.time()
-        
-        if key not in self.request_counts:
-            self.request_counts[key] = []
-        
-        self.request_counts[key].append(current_time)
-    
-    def is_browser_trusted(self):
-        """Check if the current browser is trusted"""
-        browser_fp = session.get('browser_fingerprint')
-        if not browser_fp:
-            return False
-        
-        if browser_fp in self.trusted_browsers:
-            trust_time = self.trusted_browsers[browser_fp]
-            if time.time() - trust_time < self.browser_trust_duration:
-                return True
-        
-        return False
-    
-    def trust_browser(self):
-        """Mark the current browser as trusted"""
-        browser_fp = session.get('browser_fingerprint')
-        if browser_fp:
-            self.trusted_browsers[browser_fp] = time.time()
-            logger.info(f"Browser trusted: {browser_fp}")
-    
-    def generate_captcha(self):
-        """Generate a new CAPTCHA challenge"""
-        # Simple math CAPTCHA for demo purposes
-        # In production, use reCAPTCHA or similar service
-        num1 = random.randint(1, 10)
-        num2 = random.randint(1, 10)
-        operation = random.choice(['+', '-', '*'])
-        
-        if operation == '+':
-            answer = num1 + num2
-            question = f"{num1} + {num2}"
-        elif operation == '-':
-            # Ensure positive result
-            if num1 < num2:
-                num1, num2 = num2, num1
-            answer = num1 - num2
-            question = f"{num1} - {num2}"
-        else:  # *
-            answer = num1 * num2
-            question = f"{num1} × {num2}"
-        
-        # Store CAPTCHA data
-        captcha_id = ''.join(random.choices(string.ascii_letters + string.digits, k=16))
-        self.captcha_sessions[captcha_id] = {
-            'answer': answer,
-            'timestamp': time.time(),
-            'browser_fp': session.get('browser_fingerprint')
-        }
-        
-        return {
-            'captcha_id': captcha_id,
-            'question': question,
-            'timeout': self.captcha_timeout
-        }
-    
-    def verify_captcha(self, captcha_id, user_answer):
-        """Verify CAPTCHA answer"""
-        if captcha_id not in self.captcha_sessions:
-            return False
-        
-        captcha_data = self.captcha_sessions[captcha_id]
-        current_time = time.time()
-        
-        # Check timeout
-        if current_time - captcha_data['timestamp'] > self.captcha_timeout:
-            del self.captcha_sessions[captcha_id]
-            return False
-        
-        # Check browser fingerprint
-        if captcha_data['browser_fp'] != session.get('browser_fingerprint'):
-            del self.captcha_sessions[captcha_id]
-            return False
-        
-        # Check answer
-        try:
-            correct_answer = int(captcha_data['answer'])
-            user_answer_int = int(user_answer)
-            
-            if correct_answer == user_answer_int:
-                # CAPTCHA passed, trust browser and clean up
-                self.trust_browser()
-                del self.captcha_sessions[captcha_id]
-                return True
-            else:
-                del self.captcha_sessions[captcha_id]
-                return False
-        except ValueError:
-            del self.captcha_sessions[captcha_id]
-            return False
-    
-    def _cleanup_old_entries(self):
-        """Clean up old rate limiting and CAPTCHA entries"""
-        current_time = time.time()
-        
-        # Clean up rate limiting entries
-        for key in list(self.request_counts.keys()):
-            window_start = current_time - self.rate_limit_window
-            self.request_counts[key] = [
-                req_time for req_time in self.request_counts[key] 
-                if req_time > window_start
-            ]
-            if not self.request_counts[key]:
-                del self.request_counts[key]
-        
-        # Clean up expired CAPTCHA sessions
-        for captcha_id in list(self.captcha_sessions.keys()):
-            captcha_data = self.captcha_sessions[captcha_id]
-            if current_time - captcha_data['timestamp'] > self.captcha_timeout:
-                del self.captcha_sessions[captcha_id]
-        
-        # Clean up expired trusted browsers
-        for browser_fp in list(self.trusted_browsers.keys()):
-            if current_time - self.trusted_browsers[browser_fp] > self.browser_trust_duration:
-                del self.trusted_browsers[browser_fp]
-    
-    def get_security_status(self):
-        """Get current security status for the client"""
-        return {
-            'is_trusted': self.is_browser_trusted(),
-            'rate_limited': self.check_rate_limit(),
-            'browser_fingerprint': session.get('browser_fingerprint', ''),
-            'request_count': len(self.request_counts.get(self._get_rate_limit_key(), []))
-        }
->>>>>>> 29d5a84e
+        return request.remote_addr